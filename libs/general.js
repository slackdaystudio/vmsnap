--- conflicted
+++ resolved
@@ -159,11 +159,6 @@
  * @param {string} [approvedDisks] - A list of approved disks to include in the
  * status check.
  * @param {boolean} [logging] - Whether to log the status of the domains.
-<<<<<<< HEAD
- * @returns {Promise<object>} - A JSON object representing the status of the
- * disks and checkpoints for the domains.
-=======
->>>>>>> 65acd441
  */
 const status = async (
   rawDomains,
@@ -206,13 +201,10 @@
     for (const record of records) {
       diskJson.disk = record.disk;
 
-<<<<<<< HEAD
-=======
       diskJson.virtualSize = record.virtualSize;
 
       diskJson.actualSize = record.actualSize;
 
->>>>>>> 65acd441
       diskJson.bitmaps = [];
 
       for (const b of record.bitmaps) {
