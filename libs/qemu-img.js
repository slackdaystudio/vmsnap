--- conflicted
+++ resolved
@@ -17,16 +17,9 @@
 /**
  * Finds all bitmaps for a given domain and returns a JSON object with the disk
  * properties and the bitmaps found.
-<<<<<<< HEAD
- * 
- * @param {string} domain the name of the domain to find bitmaps for 
- * @returns {Promise<Array<Object>>} the bitmaps found for the domain and some
- * addtional information about the disk
-=======
  *
  * @param {string} domain the name of the domain to find bitmaps for
  * @returns {Promise<Array<Object>>} a list of bitmaps found for the domain
->>>>>>> 65acd441
  */
 const findBitmaps = async (domain) => {
   const bitmaps = [];
